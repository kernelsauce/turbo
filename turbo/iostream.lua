--- conflicted
+++ resolved
@@ -146,16 +146,12 @@
         hints[0].ai_protocol = 0
         rc = ffi.C.getaddrinfo(address, tostring(port), hints, servinfo)
         if rc ~= 0 then
-<<<<<<< HEAD
             if rc == -EAI_AGAIN then
                 ffi.C.__res_init()
             end
-            return -1, string.format("Could not resolve hostname '%s': %s",
-=======
             -- Add callback as well as return error for convinence.
             local strerr = ffi.string(C.gai_strerror(rc))
             local errdesc = string.format("Could not resolve hostname '%s': %s",
->>>>>>> bc6572a7
                 address, ffi.string(C.gai_strerror(rc)))
             if arg then
                 self.io_loop:add_callback(function()
