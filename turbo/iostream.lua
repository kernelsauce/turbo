--- Turbo.lua IO Stream module.
-- High-level wrappers for asynchronous socket communication.
-- All API's are callback based and depend on the __Turbo IOLoop module__.
--
-- Implementations available:
--
-- * IOStream, non-blocking sockets.
-- * SSLIOStream, non-blocking SSL sockets using OpenSSL.
--
-- Copyright 2011, 2012, 2013 John Abrahamsen
--
-- Licensed under the Apache License, Version 2.0 (the "License");
-- you may not use this file except in compliance with the License.
-- You may obtain a copy of the License at
--
-- http://www.apache.org/licenses/LICENSE-2.0
--
-- Unless required by applicable law or agreed to in writing, software
-- distributed under the License is distributed on an "AS IS" BASIS,
-- WITHOUT WARRANTIES OR CONDITIONS OF ANY KIND, either express or implied.
-- See the License for the specific language governing permissions and
-- limitations under the License.


local log =         require "turbo.log"
local ioloop =      require "turbo.ioloop"
local deque =       require "turbo.structs.deque"
local buffer =      require "turbo.structs.buffer"
local socket =      require "turbo.socket_ffi"
local sockutils =   require "turbo.sockutil"
local util =        require "turbo.util"
<<<<<<< HEAD
=======
-- __Global value__ _G.TURBO_SSL allows the user to enable the SSL module.
>>>>>>> e7fa99fd
local crypto =      require "turbo.crypto"
local bit =         require "bit"
local ffi =         require "ffi"
require "turbo.cdef"
require "turbo.3rdparty.middleclass"
local SOL_SOCKET =  socket.SOL_SOCKET
local SO_RESUSEADDR =   socket.SO_REUSEADDR
local O_NONBLOCK =  socket.O_NONBLOCK
local F_SETFL =     socket.F_SETFL
local F_GETFL =     socket.F_GETFL
local SOCK_STREAM = socket.SOCK_STREAM
local INADDRY_ANY = socket.INADDR_ANY
local AF_INET =     socket.AF_INET
local AF_INET6 =    socket.AF_INET6
local AF_UNSPEC =   socket.AF_UNSPEC
local EWOULDBLOCK = socket.EWOULDBLOCK
local EINPROGRESS = socket.EINPROGRESS
local ECONNRESET = socket.ECONNRESET
local EPIPE =       socket.EPIPE
local EAGAIN =      socket.EAGAIN

local bitor, bitand, min, max =  bit.bor, bit.band, math.min, math.max

-- __Global value__ _G.TURBO_SOCKET_BUFFER_SZ allows the user to set 
<<<<<<< HEAD
-- his own socket buffer size to be used by the module. Defaults to 
-- (16384+1024) bytes, which is the default max used by axTLS.
_G.TURBO_SOCKET_BUFFER_SZ = _G.TURBO_SOCKET_BUFFER_SZ or (16384+1024)
=======
-- his own socket buffer size to be used by the module. Defaults to 4096 bytes.
_G.TURBO_SOCKET_BUFFER_SZ = _G.TURBO_SOCKET_BUFFER_SZ or 4096
local TURBO_SOCKET_BUFFER_SZ = _G.TURBO_SOCKET_BUFFER_SZ
>>>>>>> e7fa99fd
local buf = ffi.new("char[?]", _G.TURBO_SOCKET_BUFFER_SZ)

local iostream = {} -- iostream namespace

--- The IOStream class is implemented through the use of the IOLoop class, 
-- and are utilized e.g in the RequestHandler class and its subclasses. 
-- They provide a non-blocking interface and support callbacks for most of 
-- its operations. For read operations the class supports methods suchs as 
-- read until delimiter, read n bytes and read until close. The class has 
-- its own write buffer and there is no need to buffer data at any other level. 
-- The default maximum write buffer is defined to 100 MB. This can be 
-- defined on class initialization.
iostream.IOStream = class('IOStream')

--- Create a new IOStream instance.
-- @param fd (Number) File descriptor, either open or closed. If closed then, 
-- the IOStream:connect() method can be used to connect.
-- @param io_loop (IOLoop object) IOLoop class instance to use for event 
-- processing. If none is set then the global instance is used, see the 
-- ioloop.instance() function.
-- @param max_buffer_size (Number) The maximum number of bytes that can be 
-- held in internal buffer before flushing must occur. 
-- If none is set, 104857600 are used as default.
function iostream.IOStream:initialize(fd, io_loop, max_buffer_size)
    self.socket = assert(fd, "argument #1, fd, is not a number.")
    self.io_loop = io_loop or ioloop.instance()
    self.max_buffer_size = max_buffer_size or 104857600
    self._read_buffer = buffer(1024)
    self._read_buffer_size = 0
    self._read_buffer_offset = 0
    self._read_scan_offset = 0
    self._write_buffer = buffer(1024)
    self._write_buffer_size = 0
    self._write_buffer_offset = 0
    self._pending_callbacks = 0
    self._read_until_close = false
    self._connecting = false
    local rc, msg = socket.set_nonblock_flag(self.socket)
    if (rc == -1) then
        error("[iostream.lua] " .. msg)
    end
end

--- Connect to a address without blocking.
-- @param address (String)  The host to connect to. Either hostname or IP.
-- @param port (Number)  The port to connect to. E.g 80.
-- @param family (Number)  Socket family. Optional. Pass nil to guess.
-- @param callback (Function)  Optional callback for "on successfull connect".
-- @param errhandler (Function) Optional callback for "on error".
-- @param arg Optional argument for callback.
-- @return (Number) -1 and error string on fail, 0 on success.
function iostream.IOStream:connect(address, port, family, 
    callback, errhandler, arg)
    assert(type(address) == "string", "argument #1, address, is not a string.")
    assert(type(port) == "number", "argument #2, ports, is not a number.")
    assert((not family or type(family) == "number"), 
        "argument #3, family, is not a number or nil")

    local hints = ffi.new("struct addrinfo[1]")
    local servinfo = ffi.new("struct addrinfo *[1]")
    local rc

    self._connect_fail_callback = errhandler
    self._connecting = true

    ffi.fill(hints[0], ffi.sizeof(hints[0]))
    hints[0].ai_socktype = SOCK_STREAM
    hints[0].ai_family = family or AF_UNSPEC
    hints[0].ai_protocol = 0

    rc = ffi.C.getaddrinfo(address, tostring(port), hints, servinfo)
    if rc ~= 0 then
        return -1, string.format("Could not resolve hostname '%s': %s",
            address, ffi.string(ffi.C.gai_strerror(rc)))
    end

    ffi.gc(servinfo, function (ai) ffi.C.freeaddrinfo(ai[0]) end)

    local ai, err = sockutils.connect_addrinfo(self.socket, servinfo)
    if not ai then
        return -1, err
    end

    self._connect_callback = callback
    self._connect_callback_arg = arg
    self:_add_io_state(ioloop.WRITE)
    return 0
end

--- Read until delimiter, then call callback with recieved data. The callback 
-- recieves the data read as a parameter. Delimiter is plain text, and does 
-- not support Lua patterns. See read_until_pattern for that functionality. 
-- read_until should be used instead of read_until_pattern wherever possible 
-- because of the overhead of doing pattern matching.
-- @param delimiter (String) Delimiter sequence, text or binary.
-- @param callback (Function) Callback function.
-- @param arg Optional argument for callback. If arg is given then it will
-- be the first argument for the callback and the data will be the second.
function iostream.IOStream:read_until(delimiter, callback, arg)
    assert((not self._read_callback), "Already reading.")
    self._read_delimiter = delimiter
    self._read_callback = callback
    self._read_callback_arg = arg
    self._read_scan_offset = 0
    self:_initial_read()
end

--- Read until pattern is matched, then call callback with recieved data. 
-- The callback recieves the data read as a parameter. If you only are
-- doing plain text matching then using read_until is recommended for
-- less overhead.
-- @param pattern (String) Lua pattern string.
-- @param callback (Function) Callback function. 
-- @param arg Optional argument for callback. If arg is given then it will
-- be the first argument for the callback and the data will be the second.
function iostream.IOStream:read_until_pattern(pattern, callback, arg)
    assert(type(pattern) == "string", "argument #1, pattern, is not a string.")
    self._read_callback = callback
    self._read_callback_arg = arg
    self._read_pattern = pattern
    self._read_scan_offset = 0
    self:_initial_read()
end

--- Call callback when we read the given number of bytes.
-- If a streaming_callback argument is given, it will be called with chunks 
-- of data as they become available, and the argument to the final call to 
-- callback will be empty.
-- @param num_bytes (Number) The amount of bytes to read.
-- @param callback (Function) Callback function.
-- @param arg Optional argument for callback. If arg is given then it will
-- be the first argument for the callback and the data will be the second.
-- @param streaming_callback (Function) Optional callback to be called as 
-- chunks become available.
-- @param streaming_arg Optional argument for callback. If arg is given then
-- it will be the first argument for the callback and the data will be the 
-- second.
function iostream.IOStream:read_bytes(num_bytes, callback, arg, 
    streaming_callback, streaming_arg)
    assert((not self._read_callback), "Already reading.")
    assert(type(num_bytes) == 'number', 
        'argument #1, num_bytes, is not a number')
    self._read_bytes = num_bytes
    self._read_callback = callback
    self._read_callback_arg = arg
    self._streaming_callback = streaming_callback
    self._streaming_callback_arg = streaming_arg
    self:_initial_read()
end


--- Reads all data from the socket until it is closed.
-- If a streaming_callback argument is given, it will be called with chunks of
-- data as they become available, and the argument to the final call to 
-- callback will contain the final chunk. This method respects the 
-- max_buffer_size set in the IOStream instance.
-- @param callback (Function) Callback function.
-- @param arg Optional argument for callback. If arg is given then it will
-- be the first argument for the callback and the data will be the second.
-- @param streaming_callback (Funcion) Optional callback to be called as 
-- chunks become available.
-- @param streaming_arg Optional argument for callback. If arg is given then
-- it will be the first argument for the callback and the data will be the 
-- second.
function iostream.IOStream:read_until_close(callback, arg, streaming_callback, 
    streaming_arg)   
    if self._read_callback then
        error("Already reading.")
    end
    if self:closed() then
        self:_run_callback(callback, arg, 
            self:_consume(self._read_buffer_size))
        return
    end
    self._read_until_close = true
    self._read_callback = callback
    self._read_callback_arg = arg
    self._streaming_callback = streaming_callback
    self._streaming_callback_arg = streaming_arg
    self:_add_io_state(ioloop.READ)
end

--- Write the given data to the stream.
-- If callback is given, we call it when all of the buffered write data has 
-- been successfully written to the stream. If there was previously buffered 
-- write data and an old write callback, that callback is simply overwritten 
-- with this new callback.
-- @param data (String) Data to write to stream.
-- @param callback (Function) Optional callback to call when chunk is flushed.
-- @param arg Optional argument for callback.
function iostream.IOStream:write(data, callback, arg)
    if self._const_write_buffer then 
        error(string.format("\
            Can not perform write when there is a ongoing \
            zero copy write operation. At offset %d of %d bytes", 
            tonumber(self._write_buffer_offset), 
            tonumber(self._const_write_buffer:len())))
    end
    self:_check_closed()
    self._write_buffer:append_luastr_right(data)
    self._write_buffer_size = self._write_buffer_size + data:len()
    self._write_callback = callback
    self._write_callback_arg = arg
    self:_add_io_state(ioloop.WRITE)
    self:_maybe_add_error_listener()
end 

--- Write the given buffer class instance to the stream.
-- @param buf (Buffer class instance).
-- @param callback (Function) Optional callback to call when chunk is flushed.
-- @param arg Optional argument for callback.
function iostream.IOStream:write_buffer(buf, callback, arg)
    if self._const_write_buffer then 
        error(string.format("\
            Can not perform write when there is a ongoing \
            zero copy write operation. At offset %d of %d bytes", 
            tonumber(self._write_buffer_offset), 
            tonumber(self._const_write_buffer:len())))
    end
    self:_check_closed()
    local ptr, sz = buf:get()
    self._write_buffer:append_right(ptr, sz)
    self._write_buffer_size = self._write_buffer_size + sz
    self._write_callback = callback
    self._write_callback_arg = arg
    self:_add_io_state(ioloop.WRITE)
    self:_maybe_add_error_listener()
end

--- Write the given buffer class instance to the stream without
-- copying. This means that this write MUST complete before any other
-- writes can be performed. There is a barrier in place to stop this from 
-- happening. A error is raised if this happens. This method is recommended
-- when you are serving static data, it refrains from copying the contents of 
-- the buffer into its internal buffer, at the cost of not allowing
-- more data being added to the internal buffer before this write is finished.
-- @param buf (Buffer class instance) Will not be modified.
-- @param callback (Function) Optional callback to call when chunk is flushed.
-- @param arg Optional argument for callback.
function iostream.IOStream:write_zero_copy(buf, callback, arg)
    if self._write_buffer_size ~= 0 then
        error(string.format("\
            Can not perform zero copy write when there are \
            unfinished writes in stream. At offset %d of %d bytes. \
            Write buffer size: %d", 
            tonumber(self._write_buffer_offset), 
            tonumber(self._write_buffer:len()),
            self._write_buffer_size))
    end
    self:_check_closed()
    self._const_write_buffer = buf
    self._write_buffer_offset = 0
    self._write_callback = callback
    self._write_callback_arg = arg
    self:_add_io_state(ioloop.WRITE)
    self:_maybe_add_error_listener()
end

--- Are the stream currently being read from? 
-- @return (Boolean) true or false
function iostream.IOStream:reading() 
    return self._read_callback and true or false 
end

--- Are the stream currently being written too.
-- @return (Boolean) true or false
function iostream.IOStream:writing() 
    return self._write_buffer_size ~= 0 or self._const_write_buffer
end

--- Sets the given callback to be called via the :close() method on close.
-- @param callback (Function) Optional callback to call when connection is 
-- closed.
-- @param arg Optional argument for callback.
function iostream.IOStream:set_close_callback(callback, arg)
    self._close_callback = callback
    self._close_callback_arg = arg
end

function iostream.IOStream:set_max_buffer_size(sz)
    self.max_buffer_size = sz
end

--- Close this stream and clean up.
-- Call close callback if set.
function iostream.IOStream:close()
    if self.socket then
        --log.devel("[iostream.lua] Closing socket " .. self.socket)
        if self._read_until_close then
            local callback = self._read_callback
            local arg = self._read_callback_arg
            self._read_callback = nil
            self._read_callback_arg = nil
            self._read_until_close = false
            self:_run_callback(callback, arg, 
                self:_consume(self._read_buffer_size))
        end
        if self._state then
            self.io_loop:remove_handler(self.socket)
            self._state = nil
        end
        socket.close(self.socket)
        self.socket = nil
        if self._close_callback and self._pending_callbacks == 0 then
            local callback = self._close_callback
            local arg = self._close_callback_arg
            self._close_callback = nil
            self._close_callback_arg = nil
            self:_run_callback(callback, arg)
        end
    end
end

--- Is the stream closed?
-- @return (Boolean) true or false
function iostream.IOStream:closed()
    if self.socket then
        return false 
    else
        return true
    end
end

--- Initial inline read for read methods.
-- If read is not possible at this time, it is added to IOLoop.
function iostream.IOStream:_initial_read()
    while true do 
        if self:_read_from_buffer() == true then
            return
        end
        self:_check_closed()
        if self:_read_to_buffer() == 0 then
            break
        end
    end
    self:_add_io_state(ioloop.READ)
end

--- Main event handler for the IOStream.
-- @param fd (Number) File descriptor.
-- @param events (Number) Bit mask of available events for given fd.
function iostream.IOStream:_handle_events(fd, events)   
    if not self.socket then 
        -- Connection has been closed. Can not handle events...
        log.warning("got events for closed stream" .. fd)
        return
    end
    -- Handle different events.
    if bitand(events, ioloop.READ) ~= 0 then
        self:_handle_read()
    end
    -- We must check if the socket has been closed after handling
    -- the read!
    if not self.socket then 
        return
    end
    if bitand(events, ioloop.WRITE) ~= 0 then
        if self._connecting then 
            self:_handle_connect()
        end
        self:_handle_write()    
    end
    if not self.socket then 
        return
    end
    if bitand(events, ioloop.ERROR) ~= 0 then
        local rc, err = socket.get_socket_error(self.socket)
        if rc == 0 then
            self.error = err
        end
        -- We may have queued up a user callback in _handle_read or
        -- _handle_write, so don't close the IOStream until those
        -- callbacks have had a chance to run. 
        self.io_loop:add_callback(self.close, self)
        return
    end
    local state = ioloop.ERROR
    if self:reading() then
        state = bitor(state, ioloop.READ)
    end
    if self:writing() then
        state = bitor(state, ioloop.WRITE)
    end
    if state == ioloop.ERROR then
        state = bitor(state, ioloop.READ)
    end
    if state ~= self._state then
        assert(self._state, "no self._state set")
        self._state = state
        self.io_loop:update_handler(self.socket, self._state)
    end
end

--- Error handler for IOStream callbacks.
local function _run_callback_error_handler(err)
    log.error(string.format(
        "[iostream.lua] Error in callback %s. Closing socket.", err))
    log.stacktrace(debug.traceback())
end

local function _run_callback_protected(call)
    -- call[1] : Calling IOStream instance.
    -- call[2] : Callback
    -- call[3] : Callback result
    -- call[4] : Callback argument (userinfo)    
    call[1]._pending_callbacks = call[1]._pending_callbacks - 1
    local success
    if call[4] then
        -- Callback argument. First argument should be this to allow self 
        -- references to be used as argument.
        success = xpcall(
            call[2], 
            _run_callback_error_handler, 
            call[4], 
            call[3])
    else
        success = xpcall(
            call[2], 
            _run_callback_error_handler, 
            call[3])
    end
    if success == false then
        call[1]:close()
    end
end

function iostream.IOStream:_run_callback(callback, arg, data)
    self:_maybe_add_error_listener()
    self._pending_callbacks = self._pending_callbacks + 1
    -- Add callback to IOLoop instead of calling it straight away.
    -- This is to provide a consistent stack growth, while also
    -- yielding to handle other tasks in the IOLoop.
    self.io_loop:add_callback(_run_callback_protected, 
        {self, callback, data, arg})
end

function iostream.IOStream:_maybe_run_close_callback()
    if self:closed() == true and self._close_callback and 
        self._pending_callbacks == 0 then 
        local cb = self._close_callback
        local arg = self._close_callback_arg
        self._close_callback = nil
        self._close_callback_arg = nil
        self:_run_callback(cb, arg)
        self._read_callback = nil
        self._read_callback_arg = nil
        self._write_callback = nil
        self._write_callback_arg = nil
    end
end

function iostream.IOStream:_handle_read()
    self._pending_callbacks = self._pending_callbacks + 1
    while not self:closed() do
        -- Read from socket until we get EWOULDBLOCK or equivalient.
        if self:_read_to_buffer() == 0 then
            break
        end
    end
    self._pending_callbacks = self._pending_callbacks - 1
    if self:_read_from_buffer() == true then
        return
    else
        self:_maybe_run_close_callback()    
    end
end

--- Reads from the socket. Return the data chunk or nil if theres nothing to
-- read, in the case of EWOULDBLOCK or equivalent.
-- @return Chunk of data.
function iostream.IOStream:_read_from_socket()
    local errno
<<<<<<< HEAD
    local sz = tonumber(socket.recv(self.socket, buf, _G.TURBO_SOCKET_BUFFER_SZ, 0))
=======
    local sz = tonumber(socket.recv(self.socket, 
                                    buf, 
                                    TURBO_SOCKET_BUFFER_SZ, 
                                    0))
>>>>>>> e7fa99fd
    if sz == -1 then
        errno = ffi.errno()
        if errno == EWOULDBLOCK or errno == EAGAIN then
            return nil
        else
            local fd = self.socket
            self:close()
            error(string.format(
                  "Error when reading from socket %d. Errno: %d. %s",
                  fd,
                  errno,
                  socket.strerror(errno)))
        end
    end
    if sz == 0 then
        self:close()
        return nil
    end
    return buf, sz
end

--- Read from the socket and append to the read buffer. 
--  @return Amount of bytes appended to self._read_buffer.
function iostream.IOStream:_read_to_buffer()
    local ptr, sz = self:_read_from_socket()
    if not ptr then
        return 0
    end
    self._read_buffer:append_right(ptr, sz)
    self._read_buffer_size = self._read_buffer_size + sz
    if self._read_buffer_size >= self.max_buffer_size then
        log.error('Reached maximum read buffer size')
        self:close()
        return
    end
    return sz
end

--- Get the current read buffer pointer and size.
function iostream.IOStream:_get_buffer_ptr()
    local ptr, sz = self._read_buffer:get()
    ptr = ptr + self._read_buffer_offset
    sz = sz - self._read_buffer_offset
    return ptr, sz
end

--- Attempts to complete the currently pending read from the buffer.
-- @return (Boolean) Returns true if the enqued read was completed, else false.
function iostream.IOStream:_read_from_buffer()
    -- Handle streaming callbacks first.
    if self._streaming_callback ~= nil and self._read_buffer_size ~= 0 then
        local bytes_to_consume = self._read_buffer_size
        if self._read_bytes ~= nil then
            bytes_to_consume = min(self._read_bytes, bytes_to_consume)
            self._read_bytes = self._read_bytes - bytes_to_consume
            self:_run_callback(self._streaming_callback, 
                self._streaming_callback_arg, 
                self:_consume(bytes_to_consume))
        else
            self:_run_callback(self._streaming_callback, 
                self._streaming_callback_arg, 
                self:_consume(bytes_to_consume))
        end
    end
    -- Handle read_bytes.
    if self._read_bytes ~= nil and 
        self._read_buffer_size >= self._read_bytes then
        local num_bytes = self._read_bytes
        local callback = self._read_callback
        local arg = self._read_callback_arg
        self._read_callback = nil
        self._read_callback_arg = nil
        self._streaming_callback = nil
        self._streaming_callback_arg = nil
        self._read_bytes = nil
        self:_run_callback(callback, arg, self:_consume(num_bytes))
        return true
    -- Handle read_until.
    elseif self._read_delimiter ~= nil then        
        if self._read_buffer_size ~= 0 then
            local ptr, sz = self:_get_buffer_ptr()
            local delimiter_sz = self._read_delimiter:len()
            local scan_ptr = ptr + self._read_scan_offset
            sz = sz - self._read_scan_offset
            local loc = util.str_find(
                scan_ptr,
                ffi.cast("char *", self._read_delimiter),
                sz,
                delimiter_sz)
            if loc then
                loc = loc - ptr
                local delimiter_end = loc + delimiter_sz
                local callback = self._read_callback
                local arg = self._read_callback_arg
                self._read_callback = nil
                self._read_callback_arg = nil
                self._streaming_callback = nil
                self._streaming_callback_arg = nil
                self._read_delimiter = nil
                self._read_scan_offset = delimiter_end
                if arg then
                    self:_run_callback(callback, 
                        arg, 
                        self:_consume(delimiter_end))
                else
                    self:_run_callback(callback, self:_consume(delimiter_end))
                end
                return true
            end
            self._read_scan_offset = sz
        end
    -- Handle read_until_pattern.
    elseif self._read_pattern ~= nil then
        if self._read_buffer_size ~= 0 then            
            -- Slow buffer to Lua string conversion to support Lua patterns.
            -- Made even worse by a new allocation in self:_consume of a
            -- different size.
            local ptr, sz = self:_get_buffer_ptr()
            ptr = ptr + self._read_scan_offset
            sz = sz - self._read_scan_offset 
            local chunk = ffi.string(ptr, sz)
            local s_start, s_end = chunk:find(self._read_pattern, 1, false)
            if s_start then
                local callback = self._read_callback
                local arg = self._read_callback_arg
                self._read_callback = nil
                self._read_callback_arg = nil
                self._streaming_callback = nil
                self._streaming_callback_arg = nil
                self._read_pattern = nil
                self:_run_callback(callback, arg, self:_consume(
                    s_end + self._read_scan_offset))
                self._read_scan_offset = s_end
                return true
            end
            self._read_scan_offset = sz
        end
    end
    return false
end

function iostream.IOStream:_handle_write_nonconst()
    local errno, fd
    local ptr, sz = self._write_buffer:get()
    local buf = ptr + self._write_buffer_offset
    local num_bytes = tonumber(socket.send(
        self.socket, 
        buf, 
        self._write_buffer_size, 
        0))
    if num_bytes == -1 then
        errno = ffi.errno()
        if errno == EWOULDBLOCK or errno == EAGAIN then
            return
        elseif errno == EPIPE or errno == ECONNRESET then
            -- Connection reset. Close the socket.
            fd = self.socket
            self:close()
            log.warning(string.format(
                "Connection closed on fd %d.", 
                fd))
            return
        end
        fd = self.socket                
        self:close()
        error(string.format("Error when writing to fd %d, %s", 
            fd, 
            socket.strerror(errno)))
    end
    if num_bytes == 0 then
        return
    end
    self._write_buffer_offset = self._write_buffer_offset + num_bytes
    self._write_buffer_size = self._write_buffer_size - num_bytes
    if self._write_buffer_size == 0 then
        -- Buffer reached end. Reset offset and size.
        self._write_buffer:clear()
        self._write_buffer_offset = 0
        if self._write_callback then
            -- Current buffer completely flushed.
            local callback = self._write_callback
            local arg = self._write_callback_arg
            self._write_callback = nil
            self._write_callback_arg = nil
            self:_run_callback(callback, arg)
        end
    end
end

function iostream.IOStream:_handle_write_const()
    local errno, fd
    -- The reference is removed once the write is complete.
    local buf, sz = self._const_write_buffer:get()
    local ptr = buf + self._write_buffer_offset
    local _sz = sz - self._write_buffer_offset
    local num_bytes = socket.send(
        self.socket, 
        ptr, 
        _sz, 
        0)
    if num_bytes == -1 then
        errno = ffi.errno()
        if errno == EWOULDBLOCK or errno == EAGAIN then
            return
        elseif errno == EPIPE or errno == ECONNRESET then
            -- Connection reset. Close the socket.
            fd = self.socket
            self:close()
            log.warning(string.format(
                "Connection closed on fd %d.", 
                fd))
            return
        end
        fd = self.socket                
        self:close()
        error(string.format("Error when writing to fd %d, %s", 
            fd, 
            socket.strerror(errno)))
    end
    if num_bytes == 0 then
        return
    end
    self._write_buffer_offset = self._write_buffer_offset + num_bytes
    if sz == self._write_buffer_offset then
        -- Buffer reached end. Remove reference to const write buffer.
        self._write_buffer_offset = 0
        self._const_write_buffer = nil
        if self._write_callback then
            -- Current buffer completely flushed.
            local callback = self._write_callback
            local arg = self._write_callback_arg
            self._write_callback = nil
            self._write_callback_arg = nil
            self:_run_callback(callback, arg)
        end
    end
end

function iostream.IOStream:_handle_write()
    if self._const_write_buffer then
        self:_handle_write_const()
    else
        self:_handle_write_nonconst()
    end
end

--- Add IO state to IOLoop.
-- @param state (Number) IOLoop state to set.
function iostream.IOStream:_add_io_state(state)
    if not self.socket then
        -- Connection has been closed, ignore request.
        return
    end
    if not self._state then
        self._state = bitor(ioloop.ERROR, state)
        self.io_loop:add_handler(self.socket, 
            self._state, 
            self._handle_events, 
            self)
    elseif bitand(self._state, state) == 0 then
        self._state = bitor(self._state, state)
        self.io_loop:update_handler(self.socket, self._state)
    end 
end

function iostream.IOStream:_consume(loc)
    if loc == 0 then
        return ""
    end
    self._read_buffer_size = self._read_buffer_size - loc
    local ptr, sz = self._read_buffer:get()
    local chunk = ffi.string(ptr + self._read_buffer_offset, loc)
    self._read_buffer_offset = self._read_buffer_offset + loc
    if self._read_buffer_offset == sz then
        -- Buffer reached end. Reset offset and size.
        -- We could in theory shrink buffer here but, it is faster
        -- to let it stay as is.
        self._read_buffer:clear()
        self._read_buffer_offset = 0
    end
    return chunk
end

function iostream.IOStream:_check_closed()
    if not self.socket then
        error("Socket operation on closed stream.")
    end
end

function iostream.IOStream:_maybe_add_error_listener()
    if self._state == nil and self._pending_callbacks == 0 then
        if self.socket == nil then
            local callback = self._close_callback
            local arg = self._close_callback_arg
            if callback ~= nil then
                self._close_callback = nil
                self._close_callback_arg = nil
                self:_run_callback(callback, arg)
            end
        else
            self:_add_io_state(ioloop.READ)
        end
    end
end

function iostream.IOStream:_handle_connect()
    local rc, sockerr = socket.get_socket_error(self.socket)
    if rc == -1 then
        error("[iostream.lua] Could not get socket errors, for fd " .. 
            self.socket)
    else
        if sockerr ~= 0 then
            local fd = self.socket
            self:close()
            local strerror = socket.strerror(sockerr)
            if self._connect_fail_callback then
                if self._connect_callback_arg then
                    self._connect_fail_callback(
                        self._connect_callback_arg, 
                        sockerr, 
                        strerror)
                else
                    self._connect_fail_callback(sockerr, strerror)
                end
            end
            error(string.format(
                "[iostream.lua] Connect failed: %s, for fd %d", 
                socket.strerror(sockerr), fd))
        end
    end
    if self._connect_callback then
        local callback = self._connect_callback
        local arg = self._connect_callback_arg
        self._connect_callback = nil
        self._connect_callback_arg = nil
        self:_run_callback(callback, arg)
    end
    self._connecting = false
end

if _G.TURBO_SSL then
--- SSLIOStream, non-blocking SSL sockets using OpenSSL
-- The class is a extention of the IOStream class and uses
-- OpenSSL for its implementation. Obviously a SSL tunnel
-- software is a more optimal approach than this, as there
-- is quite a bit of overhead in handling SSL connections.
-- For this class to be available, the global _G.TURBO_SSL
-- must be set.
iostream.SSLIOStream = class('SSLIOStream', iostream.IOStream)

--- Initialize a new SSLIOStream class instance.
-- @param fd (Number) File descriptor, either open or closed. If closed then, 
-- the IOStream:connect() method can be used to connect.
-- @param ssl_options (Table) SSL options table contains, public and private 
-- keys and a SSL_context pointer.
-- @param io_loop (IOLoop object) IOLoop class instance to use for event 
-- processing. If none is set then the global instance is used, see the 
-- ioloop.instance() function.
-- @param max_buffer_size (Number) The maximum number of bytes that can be 
-- held in internal buffer before flushing must occur. 
-- If none is set, 104857600 are used as default.
function iostream.SSLIOStream:initialize(fd, ssl_options, io_loop, 
    max_buffer_size)
    self._ssl_options = ssl_options
    -- ssl_options should contain keys with values:
    -- "_ssl_ctx" = SSL_CTX pointer created with context functions in
    -- crypto.lua.
    -- "_type" = Optional number, 0 or 1. 0 indicates that the context
    -- is a server context, and 1 indicates a client context.
    -- Other keys may be stored in the table, but are simply ignored.
    self._ssl = nil
    iostream.IOStream.initialize(self, fd, io_loop, max_buffer_size)
    self._ssl_accepting = true
    self._ssl_connect_callback = nil
    self._ssl_connect_callback_arg = arg
    self._server_hostname = nil
end

function iostream.SSLIOStream:connect(address, port, family, verify, callback, 
    errhandler, arg)
    -- We steal the on_connect callback from the caller. And make sure that we 
    -- do handshaking before anything else.
    self._ssl_connect_callback = callback
    self._ssl_connect_errhandler = errhandler
    self._ssl_connect_callback_arg = arg
    self._ssl_hostname = address
    self._ssl_verify = verify
    return iostream.IOStream.connect(self, 
        address, 
        port, 
        family, 
        self._handle_connect, 
        self._connect_errhandler,
        self)
end

function iostream.SSLIOStream:_connect_errhandler()
    if self._ssl_connect_errhandler then
        local errhandler = self._ssl_connect_errhandler
        local arg = self._ssl_connect_callback_arg
        self._ssl_connect_errhandler = nil
        self._ssl_connect_callback_arg = nil
        self._ssl_connect_callback = nil
        errhandler(arg)
    end
end

function iostream.SSLIOStream:_do_ssl_handshake()
    local ssl = self._ssl
    local client = self._ssl_options._type == 1

    -- create new SSL connection only once
    if not ssl then
        ssl = crypto.ssl_new(self._ssl_options._ssl_ctx, self.socket, client)
        self._ssl = ssl
    end
    -- do the SSL handshaking, returns true when connected, otherwise false
    if crypto.ssl_do_handshake(self) then
        -- Connection established. Set accepting flag to false and thereby  
        -- allow writes and reads over the socket.
        self._ssl_accepting = false
        if self._ssl_connect_callback then
            local _ssl_connect_callback = self._ssl_connect_callback
            local _ssl_connect_callback_arg = self._ssl_connect_callback_arg
            self._ssl_connect_callback = nil
            self._ssl_connect_callback_arg = nil
            _ssl_connect_callback(_ssl_connect_callback_arg)
        end
    end 
end

function iostream.SSLIOStream:_handle_read()
    if self._ssl_accepting == true then
        self:_do_ssl_handshake()
        return
    end
    iostream.IOStream._handle_read(self)
end

function iostream.SSLIOStream:_handle_connect()
    if self._connecting == true then
        local rc, sockerr = socket.get_socket_error(self.socket)
        if rc == -1 then
            error("[iostream.lua] Could not get socket errors, for fd " .. 
                self.socket)
        else
            if sockerr ~= 0 then
                local fd = self.socket
                self:close()
                local strerror = socket.strerror(sockerr)
                if self._ssl_connect_errhandler then
                    local errhandler = self._ssl_connect_errhandler
                    local arg = self._ssl_connect_callback_arg
                    self._ssl_connect_errhandler = nil
                    self._ssl_connect_callback_arg = nil
                    self._ssl_connect_callback = nil
                    errhandler(arg, sockerr, strerror)
                end
                error(string.format(
                    "[iostream.lua] Connect failed: %s, for fd %d", 
                    socket.strerror(sockerr), 
                    fd))
            end
        end
        self._connecting = false    
    end
    self:_do_ssl_handshake()
end

function iostream.SSLIOStream:_read_from_socket()
    if self._ssl_accepting == true then
        -- If the handshake has not been completed do not allow
        -- any reads to be done...
        return
    end
    local errno
    local err

    local sz = crypto.SSL_read(self._ssl, buf, _G.TURBO_SOCKET_BUFFER_SZ)
    if sz == -1 then
        err = crypto.SSL_get_error(self._ssl, sz)
        if err == crypto.SSL_ERROR_SYSCALL then
            errno = ffi.errno()
            if errno == EWOULDBLOCK or errno == EAGAIN then
                return
            else
                local fd = self.socket
                self:close()
                error(string.format(
                    "Error when reading from socket %d. Errno: %d. %s",
                    fd,
                    errno,
                    socket.strerror(errno)))
            end
        elseif err == crypto.SSL_ERROR_WANT_READ then
            return
        else
            -- local fd = self.socket
            local ssl_err = crypto.ERR_get_error()
            local ssl_str_err = crypto.ERR_error_string(ssl_err)
            self:close()
            error(string.format("SSL error. %s",
                ssl_str_err))
        end
    end
    if sz == 0 then
        self:close()
        return
    end
    return buf, sz
end

function iostream.SSLIOStream:_handle_write_nonconst()
    if self._ssl_accepting == true then
        -- If the handshake has not been completed do not allow any writes to
        -- be done.
        return nil
    end

    local ptr = self._write_buffer:get()
    ptr = ptr + self._write_buffer_offset
    local n = crypto.SSL_write(self._ssl, ptr, self._write_buffer_size)
    if n == -1 then
        local err = crypto.SSL_get_error(self._ssl, n)
        if err == crypto.SSL_ERROR_SYSCALL then
            local errno = ffi.errno()
            if errno == EWOULDBLOCK or errno == EAGAIN then
                return
            else
                local fd = self.socket
                self:close()
                error(string.format(
                    "Error when writing to socket %d. Errno: %d. %s",
                    fd,
                    errno,
                    socket.strerror(errno)))
            end
        elseif err == crypto.SSL_ERROR_WANT_WRITE then
            return
        else
            -- local fd = self.socket
            local ssl_err = crypto.ERR_get_error()
            local ssl_str_err = crypto.ERR_error_string(ssl_err)
            self:close()
            error(string.format("SSL error. %s",
                ssl_str_err))
        end
    end
    if n == 0 then
        return
    end
    self._write_buffer_offset = self._write_buffer_offset + n
    self._write_buffer_size = self._write_buffer_size - n
    if self._write_buffer_size == 0 then
        -- Buffer reached end. Reset offset and size.
        self._write_buffer:clear()
        self._write_buffer_offset = 0
        if self._write_callback then
            -- Current buffer completely flushed.
            local callback = self._write_callback
            local arg = self._write_callback_arg
            self._write_callback = nil
            self._write_callback_arg = nil
            self:_run_callback(callback, arg)
        end
    end
end

function iostream.SSLIOStream:_handle_write_const()
    if self._ssl_accepting == true then
        -- If the handshake has not been completed do not allow any writes to
        -- be done.
        return nil
    end

    local buf, sz = self._const_write_buffer:get()
    buf = buf + self._write_buffer_offset
    sz = sz - self._write_buffer_offset
    local n = crypto.SSL_write(self._ssl, buf, sz)
    if n == -1 then
        local err = crypto.SSL_get_error(self._ssl, n)
        if err == crypto.SSL_ERROR_SYSCALL then
            local errno = ffi.errno()
            if errno == EWOULDBLOCK or errno == EAGAIN then
                return
            else
                local fd = self.socket
                self:close()
                error(string.format(
                    "Error when writing to socket %d. Errno: %d. %s",
                    fd,
                    errno,
                    socket.strerror(errno)))
            end
        elseif err == crypto.SSL_ERROR_WANT_WRITE then
            return
        else
            -- local fd = self.socket
            local ssl_err = crypto.ERR_get_error()
            local ssl_str_err = crypto.ERR_error_string(ssl_err)
            self:close()
            error(string.format("SSL error. %s",
                ssl_str_err))
        end
    end
    if n == 0 then
        return
    end
    self._write_buffer_offset = self._write_buffer_offset + n
    if sz == self._write_buffer_offset then
        -- Buffer reached end. Remove reference to const write buffer.
        self._write_buffer_offset = 0
        self._const_write_buffer = nil
        if self._write_callback then
            -- Current buffer completely flushed.
            local callback = self._write_callback
            local arg = self._write_callback_arg
            self._write_callback = nil
            self._write_callback_arg = nil
            self:_run_callback(callback, arg)
        end
    end
end
end
return iostream<|MERGE_RESOLUTION|>--- conflicted
+++ resolved
@@ -29,10 +29,7 @@
 local socket =      require "turbo.socket_ffi"
 local sockutils =   require "turbo.sockutil"
 local util =        require "turbo.util"
-<<<<<<< HEAD
-=======
 -- __Global value__ _G.TURBO_SSL allows the user to enable the SSL module.
->>>>>>> e7fa99fd
 local crypto =      require "turbo.crypto"
 local bit =         require "bit"
 local ffi =         require "ffi"
@@ -56,38 +53,33 @@
 
 local bitor, bitand, min, max =  bit.bor, bit.band, math.min, math.max
 
--- __Global value__ _G.TURBO_SOCKET_BUFFER_SZ allows the user to set 
-<<<<<<< HEAD
+-- __Global value__ _G.TURBO_SOCKET_BUFFER_SZ allows the user to set
 -- his own socket buffer size to be used by the module. Defaults to 
 -- (16384+1024) bytes, which is the default max used by axTLS.
 _G.TURBO_SOCKET_BUFFER_SZ = _G.TURBO_SOCKET_BUFFER_SZ or (16384+1024)
-=======
--- his own socket buffer size to be used by the module. Defaults to 4096 bytes.
-_G.TURBO_SOCKET_BUFFER_SZ = _G.TURBO_SOCKET_BUFFER_SZ or 4096
-local TURBO_SOCKET_BUFFER_SZ = _G.TURBO_SOCKET_BUFFER_SZ
->>>>>>> e7fa99fd
-local buf = ffi.new("char[?]", _G.TURBO_SOCKET_BUFFER_SZ)
+local TURBO_SOCKET_BUFFER_SZ =  _G.TURBO_SOCKET_BUFFER_SZ
+local buf = ffi.new("char[?]", TURBO_SOCKET_BUFFER_SZ)
 
 local iostream = {} -- iostream namespace
 
---- The IOStream class is implemented through the use of the IOLoop class, 
--- and are utilized e.g in the RequestHandler class and its subclasses. 
--- They provide a non-blocking interface and support callbacks for most of 
--- its operations. For read operations the class supports methods suchs as 
--- read until delimiter, read n bytes and read until close. The class has 
--- its own write buffer and there is no need to buffer data at any other level. 
--- The default maximum write buffer is defined to 100 MB. This can be 
+--- The IOStream class is implemented through the use of the IOLoop class,
+-- and are utilized e.g in the RequestHandler class and its subclasses.
+-- They provide a non-blocking interface and support callbacks for most of
+-- its operations. For read operations the class supports methods suchs as
+-- read until delimiter, read n bytes and read until close. The class has
+-- its own write buffer and there is no need to buffer data at any other level.
+-- The default maximum write buffer is defined to 100 MB. This can be
 -- defined on class initialization.
 iostream.IOStream = class('IOStream')
 
 --- Create a new IOStream instance.
--- @param fd (Number) File descriptor, either open or closed. If closed then, 
+-- @param fd (Number) File descriptor, either open or closed. If closed then,
 -- the IOStream:connect() method can be used to connect.
--- @param io_loop (IOLoop object) IOLoop class instance to use for event 
--- processing. If none is set then the global instance is used, see the 
+-- @param io_loop (IOLoop object) IOLoop class instance to use for event
+-- processing. If none is set then the global instance is used, see the
 -- ioloop.instance() function.
--- @param max_buffer_size (Number) The maximum number of bytes that can be 
--- held in internal buffer before flushing must occur. 
+-- @param max_buffer_size (Number) The maximum number of bytes that can be
+-- held in internal buffer before flushing must occur.
 -- If none is set, 104857600 are used as default.
 function iostream.IOStream:initialize(fd, io_loop, max_buffer_size)
     self.socket = assert(fd, "argument #1, fd, is not a number.")
@@ -117,11 +109,11 @@
 -- @param errhandler (Function) Optional callback for "on error".
 -- @param arg Optional argument for callback.
 -- @return (Number) -1 and error string on fail, 0 on success.
-function iostream.IOStream:connect(address, port, family, 
+function iostream.IOStream:connect(address, port, family,
     callback, errhandler, arg)
     assert(type(address) == "string", "argument #1, address, is not a string.")
     assert(type(port) == "number", "argument #2, ports, is not a number.")
-    assert((not family or type(family) == "number"), 
+    assert((not family or type(family) == "number"),
         "argument #3, family, is not a number or nil")
 
     local hints = ffi.new("struct addrinfo[1]")
@@ -155,10 +147,10 @@
     return 0
 end
 
---- Read until delimiter, then call callback with recieved data. The callback 
--- recieves the data read as a parameter. Delimiter is plain text, and does 
--- not support Lua patterns. See read_until_pattern for that functionality. 
--- read_until should be used instead of read_until_pattern wherever possible 
+--- Read until delimiter, then call callback with recieved data. The callback
+-- recieves the data read as a parameter. Delimiter is plain text, and does
+-- not support Lua patterns. See read_until_pattern for that functionality.
+-- read_until should be used instead of read_until_pattern wherever possible
 -- because of the overhead of doing pattern matching.
 -- @param delimiter (String) Delimiter sequence, text or binary.
 -- @param callback (Function) Callback function.
@@ -173,12 +165,12 @@
     self:_initial_read()
 end
 
---- Read until pattern is matched, then call callback with recieved data. 
+--- Read until pattern is matched, then call callback with recieved data.
 -- The callback recieves the data read as a parameter. If you only are
 -- doing plain text matching then using read_until is recommended for
 -- less overhead.
 -- @param pattern (String) Lua pattern string.
--- @param callback (Function) Callback function. 
+-- @param callback (Function) Callback function.
 -- @param arg Optional argument for callback. If arg is given then it will
 -- be the first argument for the callback and the data will be the second.
 function iostream.IOStream:read_until_pattern(pattern, callback, arg)
@@ -191,22 +183,22 @@
 end
 
 --- Call callback when we read the given number of bytes.
--- If a streaming_callback argument is given, it will be called with chunks 
--- of data as they become available, and the argument to the final call to 
+-- If a streaming_callback argument is given, it will be called with chunks
+-- of data as they become available, and the argument to the final call to
 -- callback will be empty.
 -- @param num_bytes (Number) The amount of bytes to read.
 -- @param callback (Function) Callback function.
 -- @param arg Optional argument for callback. If arg is given then it will
 -- be the first argument for the callback and the data will be the second.
--- @param streaming_callback (Function) Optional callback to be called as 
+-- @param streaming_callback (Function) Optional callback to be called as
 -- chunks become available.
 -- @param streaming_arg Optional argument for callback. If arg is given then
--- it will be the first argument for the callback and the data will be the 
+-- it will be the first argument for the callback and the data will be the
 -- second.
-function iostream.IOStream:read_bytes(num_bytes, callback, arg, 
+function iostream.IOStream:read_bytes(num_bytes, callback, arg,
     streaming_callback, streaming_arg)
     assert((not self._read_callback), "Already reading.")
-    assert(type(num_bytes) == 'number', 
+    assert(type(num_bytes) == 'number',
         'argument #1, num_bytes, is not a number')
     self._read_bytes = num_bytes
     self._read_callback = callback
@@ -219,24 +211,24 @@
 
 --- Reads all data from the socket until it is closed.
 -- If a streaming_callback argument is given, it will be called with chunks of
--- data as they become available, and the argument to the final call to 
+-- data as they become available, and the argument to the final call to
 -- callback will contain the final chunk. This method respects the 
 -- max_buffer_size set in the IOStream instance.
 -- @param callback (Function) Callback function.
 -- @param arg Optional argument for callback. If arg is given then it will
 -- be the first argument for the callback and the data will be the second.
--- @param streaming_callback (Funcion) Optional callback to be called as 
+-- @param streaming_callback (Funcion) Optional callback to be called as
 -- chunks become available.
 -- @param streaming_arg Optional argument for callback. If arg is given then
--- it will be the first argument for the callback and the data will be the 
+-- it will be the first argument for the callback and the data will be the
 -- second.
-function iostream.IOStream:read_until_close(callback, arg, streaming_callback, 
-    streaming_arg)   
+function iostream.IOStream:read_until_close(callback, arg, streaming_callback,
+    streaming_arg)
     if self._read_callback then
         error("Already reading.")
     end
     if self:closed() then
-        self:_run_callback(callback, arg, 
+        self:_run_callback(callback, arg,
             self:_consume(self._read_buffer_size))
         return
     end
@@ -249,19 +241,19 @@
 end
 
 --- Write the given data to the stream.
--- If callback is given, we call it when all of the buffered write data has 
--- been successfully written to the stream. If there was previously buffered 
--- write data and an old write callback, that callback is simply overwritten 
+-- If callback is given, we call it when all of the buffered write data has
+-- been successfully written to the stream. If there was previously buffered
+-- write data and an old write callback, that callback is simply overwritten
 -- with this new callback.
 -- @param data (String) Data to write to stream.
 -- @param callback (Function) Optional callback to call when chunk is flushed.
 -- @param arg Optional argument for callback.
 function iostream.IOStream:write(data, callback, arg)
-    if self._const_write_buffer then 
+    if self._const_write_buffer then
         error(string.format("\
             Can not perform write when there is a ongoing \
-            zero copy write operation. At offset %d of %d bytes", 
-            tonumber(self._write_buffer_offset), 
+            zero copy write operation. At offset %d of %d bytes",
+            tonumber(self._write_buffer_offset),
             tonumber(self._const_write_buffer:len())))
     end
     self:_check_closed()
@@ -271,18 +263,18 @@
     self._write_callback_arg = arg
     self:_add_io_state(ioloop.WRITE)
     self:_maybe_add_error_listener()
-end 
+end
 
 --- Write the given buffer class instance to the stream.
 -- @param buf (Buffer class instance).
 -- @param callback (Function) Optional callback to call when chunk is flushed.
 -- @param arg Optional argument for callback.
 function iostream.IOStream:write_buffer(buf, callback, arg)
-    if self._const_write_buffer then 
+    if self._const_write_buffer then
         error(string.format("\
             Can not perform write when there is a ongoing \
-            zero copy write operation. At offset %d of %d bytes", 
-            tonumber(self._write_buffer_offset), 
+            zero copy write operation. At offset %d of %d bytes",
+            tonumber(self._write_buffer_offset),
             tonumber(self._const_write_buffer:len())))
     end
     self:_check_closed()
@@ -297,9 +289,9 @@
 
 --- Write the given buffer class instance to the stream without
 -- copying. This means that this write MUST complete before any other
--- writes can be performed. There is a barrier in place to stop this from 
+-- writes can be performed. There is a barrier in place to stop this from
 -- happening. A error is raised if this happens. This method is recommended
--- when you are serving static data, it refrains from copying the contents of 
+-- when you are serving static data, it refrains from copying the contents of
 -- the buffer into its internal buffer, at the cost of not allowing
 -- more data being added to the internal buffer before this write is finished.
 -- @param buf (Buffer class instance) Will not be modified.
@@ -310,8 +302,8 @@
         error(string.format("\
             Can not perform zero copy write when there are \
             unfinished writes in stream. At offset %d of %d bytes. \
-            Write buffer size: %d", 
-            tonumber(self._write_buffer_offset), 
+            Write buffer size: %d",
+            tonumber(self._write_buffer_offset),
             tonumber(self._write_buffer:len()),
             self._write_buffer_size))
     end
@@ -324,20 +316,20 @@
     self:_maybe_add_error_listener()
 end
 
---- Are the stream currently being read from? 
+--- Are the stream currently being read from?
 -- @return (Boolean) true or false
-function iostream.IOStream:reading() 
-    return self._read_callback and true or false 
+function iostream.IOStream:reading()
+    return self._read_callback and true or false
 end
 
 --- Are the stream currently being written too.
 -- @return (Boolean) true or false
-function iostream.IOStream:writing() 
+function iostream.IOStream:writing()
     return self._write_buffer_size ~= 0 or self._const_write_buffer
 end
 
 --- Sets the given callback to be called via the :close() method on close.
--- @param callback (Function) Optional callback to call when connection is 
+-- @param callback (Function) Optional callback to call when connection is
 -- closed.
 -- @param arg Optional argument for callback.
 function iostream.IOStream:set_close_callback(callback, arg)
@@ -360,7 +352,7 @@
             self._read_callback = nil
             self._read_callback_arg = nil
             self._read_until_close = false
-            self:_run_callback(callback, arg, 
+            self:_run_callback(callback, arg,
                 self:_consume(self._read_buffer_size))
         end
         if self._state then
@@ -383,7 +375,7 @@
 -- @return (Boolean) true or false
 function iostream.IOStream:closed()
     if self.socket then
-        return false 
+        return false
     else
         return true
     end
@@ -407,8 +399,8 @@
 --- Main event handler for the IOStream.
 -- @param fd (Number) File descriptor.
 -- @param events (Number) Bit mask of available events for given fd.
-function iostream.IOStream:_handle_events(fd, events)   
-    if not self.socket then 
+function iostream.IOStream:_handle_events(fd, events)
+    if not self.socket then
         -- Connection has been closed. Can not handle events...
         log.warning("got events for closed stream" .. fd)
         return
@@ -419,16 +411,16 @@
     end
     -- We must check if the socket has been closed after handling
     -- the read!
-    if not self.socket then 
+    if not self.socket then
         return
     end
     if bitand(events, ioloop.WRITE) ~= 0 then
-        if self._connecting then 
+        if self._connecting then
             self:_handle_connect()
         end
-        self:_handle_write()    
-    end
-    if not self.socket then 
+        self:_handle_write()
+    end
+    if not self.socket then
         return
     end
     if bitand(events, ioloop.ERROR) ~= 0 then
@@ -438,7 +430,7 @@
         end
         -- We may have queued up a user callback in _handle_read or
         -- _handle_write, so don't close the IOStream until those
-        -- callbacks have had a chance to run. 
+        -- callbacks have had a chance to run.
         self.io_loop:add_callback(self.close, self)
         return
     end
@@ -470,21 +462,21 @@
     -- call[1] : Calling IOStream instance.
     -- call[2] : Callback
     -- call[3] : Callback result
-    -- call[4] : Callback argument (userinfo)    
+    -- call[4] : Callback argument (userinfo)
     call[1]._pending_callbacks = call[1]._pending_callbacks - 1
     local success
     if call[4] then
-        -- Callback argument. First argument should be this to allow self 
+        -- Callback argument. First argument should be this to allow self
         -- references to be used as argument.
         success = xpcall(
-            call[2], 
-            _run_callback_error_handler, 
-            call[4], 
+            call[2],
+            _run_callback_error_handler,
+            call[4],
             call[3])
     else
         success = xpcall(
-            call[2], 
-            _run_callback_error_handler, 
+            call[2],
+            _run_callback_error_handler,
             call[3])
     end
     if success == false then
@@ -498,13 +490,13 @@
     -- Add callback to IOLoop instead of calling it straight away.
     -- This is to provide a consistent stack growth, while also
     -- yielding to handle other tasks in the IOLoop.
-    self.io_loop:add_callback(_run_callback_protected, 
+    self.io_loop:add_callback(_run_callback_protected,
         {self, callback, data, arg})
 end
 
 function iostream.IOStream:_maybe_run_close_callback()
-    if self:closed() == true and self._close_callback and 
-        self._pending_callbacks == 0 then 
+    if self:closed() == true and self._close_callback and
+        self._pending_callbacks == 0 then
         local cb = self._close_callback
         local arg = self._close_callback_arg
         self._close_callback = nil
@@ -529,7 +521,7 @@
     if self:_read_from_buffer() == true then
         return
     else
-        self:_maybe_run_close_callback()    
+        self:_maybe_run_close_callback()
     end
 end
 
@@ -538,14 +530,10 @@
 -- @return Chunk of data.
 function iostream.IOStream:_read_from_socket()
     local errno
-<<<<<<< HEAD
-    local sz = tonumber(socket.recv(self.socket, buf, _G.TURBO_SOCKET_BUFFER_SZ, 0))
-=======
     local sz = tonumber(socket.recv(self.socket, 
                                     buf, 
                                     TURBO_SOCKET_BUFFER_SZ, 
                                     0))
->>>>>>> e7fa99fd
     if sz == -1 then
         errno = ffi.errno()
         if errno == EWOULDBLOCK or errno == EAGAIN then
@@ -567,7 +555,7 @@
     return buf, sz
 end
 
---- Read from the socket and append to the read buffer. 
+--- Read from the socket and append to the read buffer.
 --  @return Amount of bytes appended to self._read_buffer.
 function iostream.IOStream:_read_to_buffer()
     local ptr, sz = self:_read_from_socket()
@@ -601,17 +589,17 @@
         if self._read_bytes ~= nil then
             bytes_to_consume = min(self._read_bytes, bytes_to_consume)
             self._read_bytes = self._read_bytes - bytes_to_consume
-            self:_run_callback(self._streaming_callback, 
-                self._streaming_callback_arg, 
+            self:_run_callback(self._streaming_callback,
+                self._streaming_callback_arg,
                 self:_consume(bytes_to_consume))
         else
-            self:_run_callback(self._streaming_callback, 
-                self._streaming_callback_arg, 
+            self:_run_callback(self._streaming_callback,
+                self._streaming_callback_arg,
                 self:_consume(bytes_to_consume))
         end
     end
     -- Handle read_bytes.
-    if self._read_bytes ~= nil and 
+    if self._read_bytes ~= nil and
         self._read_buffer_size >= self._read_bytes then
         local num_bytes = self._read_bytes
         local callback = self._read_callback
@@ -624,7 +612,7 @@
         self:_run_callback(callback, arg, self:_consume(num_bytes))
         return true
     -- Handle read_until.
-    elseif self._read_delimiter ~= nil then        
+    elseif self._read_delimiter ~= nil then
         if self._read_buffer_size ~= 0 then
             local ptr, sz = self:_get_buffer_ptr()
             local delimiter_sz = self._read_delimiter:len()
@@ -647,8 +635,8 @@
                 self._read_delimiter = nil
                 self._read_scan_offset = delimiter_end
                 if arg then
-                    self:_run_callback(callback, 
-                        arg, 
+                    self:_run_callback(callback,
+                        arg,
                         self:_consume(delimiter_end))
                 else
                     self:_run_callback(callback, self:_consume(delimiter_end))
@@ -659,7 +647,7 @@
         end
     -- Handle read_until_pattern.
     elseif self._read_pattern ~= nil then
-        if self._read_buffer_size ~= 0 then            
+        if self._read_buffer_size ~= 0 then
             -- Slow buffer to Lua string conversion to support Lua patterns.
             -- Made even worse by a new allocation in self:_consume of a
             -- different size.
@@ -692,9 +680,9 @@
     local ptr, sz = self._write_buffer:get()
     local buf = ptr + self._write_buffer_offset
     local num_bytes = tonumber(socket.send(
-        self.socket, 
-        buf, 
-        self._write_buffer_size, 
+        self.socket,
+        buf,
+        self._write_buffer_size,
         0))
     if num_bytes == -1 then
         errno = ffi.errno()
@@ -705,14 +693,14 @@
             fd = self.socket
             self:close()
             log.warning(string.format(
-                "Connection closed on fd %d.", 
+                "Connection closed on fd %d.",
                 fd))
             return
         end
-        fd = self.socket                
+        fd = self.socket
         self:close()
-        error(string.format("Error when writing to fd %d, %s", 
-            fd, 
+        error(string.format("Error when writing to fd %d, %s",
+            fd,
             socket.strerror(errno)))
     end
     if num_bytes == 0 then
@@ -742,9 +730,9 @@
     local ptr = buf + self._write_buffer_offset
     local _sz = sz - self._write_buffer_offset
     local num_bytes = socket.send(
-        self.socket, 
-        ptr, 
-        _sz, 
+        self.socket,
+        ptr,
+        _sz,
         0)
     if num_bytes == -1 then
         errno = ffi.errno()
@@ -755,14 +743,14 @@
             fd = self.socket
             self:close()
             log.warning(string.format(
-                "Connection closed on fd %d.", 
+                "Connection closed on fd %d.",
                 fd))
             return
         end
-        fd = self.socket                
+        fd = self.socket
         self:close()
-        error(string.format("Error when writing to fd %d, %s", 
-            fd, 
+        error(string.format("Error when writing to fd %d, %s",
+            fd,
             socket.strerror(errno)))
     end
     if num_bytes == 0 then
@@ -801,14 +789,14 @@
     end
     if not self._state then
         self._state = bitor(ioloop.ERROR, state)
-        self.io_loop:add_handler(self.socket, 
-            self._state, 
-            self._handle_events, 
+        self.io_loop:add_handler(self.socket,
+            self._state,
+            self._handle_events,
             self)
     elseif bitand(self._state, state) == 0 then
         self._state = bitor(self._state, state)
         self.io_loop:update_handler(self.socket, self._state)
-    end 
+    end
 end
 
 function iostream.IOStream:_consume(loc)
@@ -854,7 +842,7 @@
 function iostream.IOStream:_handle_connect()
     local rc, sockerr = socket.get_socket_error(self.socket)
     if rc == -1 then
-        error("[iostream.lua] Could not get socket errors, for fd " .. 
+        error("[iostream.lua] Could not get socket errors, for fd " ..
             self.socket)
     else
         if sockerr ~= 0 then
@@ -864,15 +852,15 @@
             if self._connect_fail_callback then
                 if self._connect_callback_arg then
                     self._connect_fail_callback(
-                        self._connect_callback_arg, 
-                        sockerr, 
+                        self._connect_callback_arg,
+                        sockerr,
                         strerror)
                 else
                     self._connect_fail_callback(sockerr, strerror)
                 end
             end
             error(string.format(
-                "[iostream.lua] Connect failed: %s, for fd %d", 
+                "[iostream.lua] Connect failed: %s, for fd %d",
                 socket.strerror(sockerr), fd))
         end
     end
@@ -897,17 +885,17 @@
 iostream.SSLIOStream = class('SSLIOStream', iostream.IOStream)
 
 --- Initialize a new SSLIOStream class instance.
--- @param fd (Number) File descriptor, either open or closed. If closed then, 
+-- @param fd (Number) File descriptor, either open or closed. If closed then,
 -- the IOStream:connect() method can be used to connect.
--- @param ssl_options (Table) SSL options table contains, public and private 
+-- @param ssl_options (Table) SSL options table contains, public and private
 -- keys and a SSL_context pointer.
--- @param io_loop (IOLoop object) IOLoop class instance to use for event 
--- processing. If none is set then the global instance is used, see the 
+-- @param io_loop (IOLoop object) IOLoop class instance to use for event
+-- processing. If none is set then the global instance is used, see the
 -- ioloop.instance() function.
--- @param max_buffer_size (Number) The maximum number of bytes that can be 
--- held in internal buffer before flushing must occur. 
+-- @param max_buffer_size (Number) The maximum number of bytes that can be
+-- held in internal buffer before flushing must occur.
 -- If none is set, 104857600 are used as default.
-function iostream.SSLIOStream:initialize(fd, ssl_options, io_loop, 
+function iostream.SSLIOStream:initialize(fd, ssl_options, io_loop,
     max_buffer_size)
     self._ssl_options = ssl_options
     -- ssl_options should contain keys with values:
@@ -924,20 +912,20 @@
     self._server_hostname = nil
 end
 
-function iostream.SSLIOStream:connect(address, port, family, verify, callback, 
+function iostream.SSLIOStream:connect(address, port, family, verify, callback,
     errhandler, arg)
-    -- We steal the on_connect callback from the caller. And make sure that we 
+    -- We steal the on_connect callback from the caller. And make sure that we
     -- do handshaking before anything else.
     self._ssl_connect_callback = callback
     self._ssl_connect_errhandler = errhandler
     self._ssl_connect_callback_arg = arg
     self._ssl_hostname = address
     self._ssl_verify = verify
-    return iostream.IOStream.connect(self, 
-        address, 
-        port, 
-        family, 
-        self._handle_connect, 
+    return iostream.IOStream.connect(self,
+        address,
+        port,
+        family,
+        self._handle_connect,
         self._connect_errhandler,
         self)
 end
@@ -964,7 +952,7 @@
     end
     -- do the SSL handshaking, returns true when connected, otherwise false
     if crypto.ssl_do_handshake(self) then
-        -- Connection established. Set accepting flag to false and thereby  
+        -- Connection established. Set accepting flag to false and thereby
         -- allow writes and reads over the socket.
         self._ssl_accepting = false
         if self._ssl_connect_callback then
@@ -974,7 +962,7 @@
             self._ssl_connect_callback_arg = nil
             _ssl_connect_callback(_ssl_connect_callback_arg)
         end
-    end 
+    end
 end
 
 function iostream.SSLIOStream:_handle_read()
@@ -989,7 +977,7 @@
     if self._connecting == true then
         local rc, sockerr = socket.get_socket_error(self.socket)
         if rc == -1 then
-            error("[iostream.lua] Could not get socket errors, for fd " .. 
+            error("[iostream.lua] Could not get socket errors, for fd " ..
                 self.socket)
         else
             if sockerr ~= 0 then
@@ -1005,12 +993,12 @@
                     errhandler(arg, sockerr, strerror)
                 end
                 error(string.format(
-                    "[iostream.lua] Connect failed: %s, for fd %d", 
-                    socket.strerror(sockerr), 
+                    "[iostream.lua] Connect failed: %s, for fd %d",
+                    socket.strerror(sockerr),
                     fd))
             end
         end
-        self._connecting = false    
+        self._connecting = false
     end
     self:_do_ssl_handshake()
 end
