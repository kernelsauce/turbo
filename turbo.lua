--- conflicted
+++ resolved
@@ -90,15 +90,9 @@
 turbo.signal =          require "turbo.signal"
 turbo.socket =          require "turbo.socket_ffi"
 turbo.sockutil =        require "turbo.sockutil"
-<<<<<<< HEAD
--- turbo.hash = 			require "turbo.hash"
--- turbo.syscall = 		require "turbo.syscall"
-turbo.inotify = 		require "turbo.inotify"
-=======
 turbo.hash =            require "turbo.hash"
 turbo.syscall =         require "turbo.syscall"
 turbo.inotify =         require "turbo.inotify"
->>>>>>> 21c74e1c
 turbo.fs =              require "turbo.fs"
 turbo.structs =         {}
 turbo.structs.deque =   require "turbo.structs.deque"
