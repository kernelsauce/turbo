--- conflicted
+++ resolved
@@ -4,75 +4,60 @@
 ## See LICENSE file for license information.
 ########
 
+CC ?= gcc
+RM= rm -f
+UNINSTALL= rm -rf
+MKDIR= mkdir -p
+RMDIR= rmdir 2>/dev/null
+SYMLINK= ln -sf
+INSTALL_X= install -m 0755
+INSTALL_F= install -m 0644
+CP_R= cp -r
+LDCONFIG= ldconfig -n
+PREFIX ?= /usr/local
+
 MAJVER=  1
 MINVER=  0
 MICVER=  0
 TVERSION= $(MAJVER).$(MINVER).$(MICVER)
+TDEPS= deps
+HTTP_PARSERDIR = $(TDEPS)/http-parser
+INSTALL_LIB= $(PREFIX)/lib
+INSTALL_TFFI_WRAP_SOSHORT= libtffi_wrap.so
+INSTALL_TFFI_WRAP_SONAME= $(INSTALL_TFFI_WRAP_SOSHORT).$(TVERSION)
+INSTALL_TFFI_WRAP_DYN= $(INSTALL_LIB)/$(INSTALL_TFFI_WRAP_SONAME)
+INSTALL_TFFI_WRAP_SHORT= $(INSTALL_LIB)/$(INSTALL_TFFI_WRAP_SOSHORT)
+TEST_DIR = tests
+LUA_MODULEDIR = $(PREFIX)/share/lua/5.1
+LUA_LIBRARYDIR = $(PREFIX)/lib/lua/5.1	
+INC = -I$(HTTP_PARSERDIR)/
+LDFLAGS = -lcrypto -lssl
 
-CC ?= gcc
-
-HTTP_PARSERDIR = ./deps/http-parser
-PREFIX ?= /usr/local
-INSTALL_LIB ?= $(PREFIX)/lib
-LUAJIT_VERSION ?= 2.0.2
+LUAJIT_VERSION?=2.0.2
 LUAJIT_LIBRARYDIR = $(PREFIX)/lib/lua/5.1
 LUAJIT_MODULEDIR = $(PREFIX)/share/luajit-$(LUAJIT_VERSION)
-LUA_MODULEDIR = $(PREFIX)/share/lua/5.1
-LUA_LIBRARYDIR = $(PREFIX)/lib/lua/5.1	
 
-CFLAGS = -O3 -Wall -I$(HTTP_PARSERDIR)/
-LDFLAGS = -lcrypto -lssl
-
-LIBTFFI_SOSHORT = libtffi_wrap.so
-LIBTFFI_SONAME = $(LIBTFFI_SOSHORT).$(TVERSION)
-
-all: 
-	make -C $(HTTP_PARSERDIR) library
-	$(CC) $(CFLAGS) -shared -fPIC $(HTTP_PARSERDIR)/libhttp_parser.o \
-		./deps/turbo_ffi_wrap.c -o $(LIBTFFI_SOSHORT) $(LDFLAGS)
+all:
+	make -C deps/http-parser library
 
 clean:
-	make -C $(HTTP_PARSERDIR) clean
-	rm -f $(LIBTFFI_SOSHORT)
+	make -C deps/http-parser clean
+	$(RM) $(INSTALL_TFFI_WRAP_SOSHORT)
 
-test:
-	@echo "==== Running tests for Turbo.lua. NOTICE: busted module is required ===="
-	cd ./test && busted run_all_test.lua
-
-install: all installmsg install_libtffi_wrap install_luamodules
-	@echo "==== Successfully installed Turbo.lua v$(TVERSION) to $(PREFIX) ===="
-	
 uninstall:
 	@echo "==== Uninstalling Turbo.lua ===="
-	rm -rf $(INSTALL_LIB)/$(LIBTFFI_SOSHORT) \
-		$(INSTALL_LIB)/$(LIBTFFI_SONAME) \
-		$(LUAJIT_MODULEDIR)/turbo \
-		$(LUA_MODULEDIR)/turbo \
-		$(LUA_MODULEDIR)/turbo.lua \
-		$(LUAJIT_MODULEDIR)/turbo.lua
-	ldconfig -n $(INSTALL_LIB)
-	@echo "==== Turbo.lua uninstalled. Welcome back. ===="
+	$(UNINSTALL) $(INSTALL_TFFI_WRAP_SHORT) $(INSTALL_TFFI_WRAP_DYN)
+	$(LDCONFIG) $(INSTALL_LIB)
+	$(UNINSTALL) $(LUA_MODULEDIR)/turbo/
+	$(UNINSTALL) $(LUAJIT_MODULEDIR)/turbo/
+	$(RM) $(LUA_MODULEDIR)/turbo.lua
+	$(RM) $(LUAJIT_MODULEDIR)/turbo.lua
+	@echo "==== Turbo.lua uinstalled. Welcome back. ===="
 
-installmsg:
-	@echo "==== Installing Turbo.lua v$(TVERSION) to: $(PREFIX) ===="
+install:
+	@echo "==== Installing Turbo.lua v$(TVERSION) to: ===="
 	@echo "==== $(LUAJIT_LIBRARYDIR) and ===="
 	@echo "==== $(LUAJIT_MODULEDIR) ===="
-<<<<<<< HEAD
-
-install_libtffi_wrap:
-	mkdir -p $(INSTALL_LIB)
-	test -f $(LIBTFFI_SOSHORT) && \
-	install -m 0755 $(LIBTFFI_SOSHORT) $(INSTALL_LIB)/$(LIBTFFI_SONAME) && \
-	ldconfig -n $(INSTALL_LIB) && \
-	ln -sf $(INSTALL_LIB)/$(LIBTFFI_SONAME) $(INSTALL_LIB)/$(LIBTFFI_SOSHORT)
-
-install_luamodules:
-	mkdir -p $(LUA_MODULEDIR)/turbo $(LUAJIT_MODULEDIR)/turbo
-	cp -R turbo/* $(LUA_MODULEDIR)/turbo
-	cp turbo.lua $(LUA_MODULEDIR)
-	cp -R turbo/* $(LUAJIT_MODULEDIR)/turbo
-	cp turbo.lua $(LUAJIT_MODULEDIR)
-=======
 	
 	$(MKDIR) $(LUA_MODULEDIR)/turbo
 	$(MKDIR) $(LUAJIT_MODULEDIR)/turbo
@@ -100,5 +85,4 @@
 	rm -f index.html
 	pkill luajit
 	@echo "==== Successfully ran all tests for Turbo.lua $(TVERSION) ===="
-	
->>>>>>> e56a0a91
+	